<p align="center">
    <a href="https://github.com/noderedis/node-redis/">
        <img width="190px" src="https://static.invertase.io/assets/node_redis_logo.png" />
    </a>
    <h2 align="center">Node Redis</h2>
    <h4 align="center">A high performance Node.js Redis client.</h4>
</p>

---

<p align="center">
    <a href="https://www.npmjs.com/package/redis"><img src="https://img.shields.io/npm/dm/redis.svg" alt="NPM downloads"></a>
    <a href="https://www.npmjs.com/package/redis"><img src="https://img.shields.io/npm/v/redis.svg" alt="NPM version"></a>
    <a href="https://github.com/NodeRedis/node-redis/actions?query=workflow%3ATests"><img src="https://github.com/NodeRedis/node-redis/workflows/Tests/badge.svg" alt="Build Status" /></a>
    <a href="https://github.com/NodeRedis/node-redis/actions?query=workflow%3A%22Tests+Windows%22"><img src="https://github.com/NodeRedis/node-redis/workflows/Tests%20Windows/badge.svg" alt="Windows Build Status" /></a>
    <a href="https://coveralls.io/r/NodeRedis/node-redis?branch="><img src="https://coveralls.io/repos/NodeRedis/node-redis/badge.svg?branch=master" alt="Coverage Status" /></a>
    <a href="https://twitter.com/NodeRedis"><img src="https://img.shields.io/twitter/follow/NodeRedis.svg?style=flat-square&colorA=1da1f2&colorB=&label=Follow%20on%20Twitter" alt="Follow on Twitter"></a>
</p>

---

## Installation

```bash
npm install redis
```

## Usage

#### Example

```js
const redis = require("redis");
const client = redis.createClient();

client.on("error", function(error) {
  console.error(error);
});

client.set("key", "value", redis.print);
client.get("key", redis.print);
```

Note that the API is entirely asynchronous. To get data back from the server,
you'll need to use a callback.

### Promises

Node Redis currently doesn't natively support promises (this is coming in v4), however you can wrap the methods you
want to use with promises using the built-in Node.js `util.promisify` method on Node.js >= v8;

```js
const { promisify } = require("util");
const getAsync = promisify(client.get).bind(client);

getAsync.then(console.log).catch(console.error);
```

### Commands

This library is a 1 to 1 mapping of the [Redis commands](https://redis.io/commands).

Each Redis command is exposed as a function on the `client` object.
All functions take either an `args` Array plus optional `callback` Function or
a variable number of individual arguments followed by an optional callback.
Examples:

```js
client.hmset(["key", "foo", "bar"], function(err, res) {
  // ...
});

// Works the same as
client.hmset("key", ["foo", "bar"], function(err, res) {
  // ...
});

// Or
client.hmset("key", "foo", "bar", function(err, res) {
  // ...
});
```

Care should be taken with user input if arrays are possible (via body-parser, query string or other method), as single arguments could be unintentionally interpreted as multiple args.

Note that in either form the `callback` is optional:

```js
client.set("foo", "bar");
client.set(["hello", "world"]);
```

If the key is missing, reply will be null. Only if the [Redis Command
Reference](http://redis.io/commands) states something else it will not be null.

```js
client.get("missing_key", function(err, reply) {
  // reply is null when the key is missing
  console.log(reply);
});
```

Minimal parsing is done on the replies. Commands that return a integer return
JavaScript Numbers, arrays return JavaScript Array. `HGETALL` returns an Object
keyed by the hash keys. All strings will either be returned as string or as
buffer depending on your setting. Please be aware that sending null, undefined
and Boolean values will result in the value coerced to a string!

## API

### Connection and other Events

`client` will emit some events about the state of the connection to the Redis server.

#### `"ready"`

`client` will emit `ready` once a connection is established. Commands issued
before the `ready` event are queued, then replayed just before this event is
emitted.

#### `"connect"`

`client` will emit `connect` as soon as the stream is connected to the server.

#### `"reconnecting"`

`client` will emit `reconnecting` when trying to reconnect to the Redis server
after losing the connection. Listeners are passed an object containing `delay`
(in ms from the previous try) and `attempt` (the attempt #) attributes.

#### `"error"`

`client` will emit `error` when encountering an error connecting to the Redis
server or when any other in Node Redis occurs. If you use a command without
callback and encounter a ReplyError it is going to be emitted to the error
listener.

So please attach the error listener to Node Redis.

#### `"end"`

`client` will emit `end` when an established Redis server connection has closed.

#### `"warning"`

`client` will emit `warning` when password was set but none is needed and if a
deprecated option / function / similar is used.

### redis.createClient()

If you have `redis-server` running on the same machine as node, then the
defaults for port and host are probably fine and you don't need to supply any
arguments. `createClient()` returns a `RedisClient` object. Otherwise,
`createClient()` accepts these arguments:

- `redis.createClient([options])`
- `redis.createClient(unix_socket[, options])`
- `redis.createClient(redis_url[, options])`
- `redis.createClient(port[, host][, options])`

**Tip:** If the Redis server runs on the same machine as the client consider
using unix sockets if possible to increase throughput.

**Note:** Using `'rediss://...` for the protocol in a `redis_url` will enable a TLS socket connection. However, additional TLS options will need to be passed in `options`, if required.

#### `options` object properties

| Property                   | Default   | Description                                                                                                                                                                                                                                                                                                                                                                                                                                                                                                                                                                   |
| -------------------------- | --------- | ----------------------------------------------------------------------------------------------------------------------------------------------------------------------------------------------------------------------------------------------------------------------------------------------------------------------------------------------------------------------------------------------------------------------------------------------------------------------------------------------------------------------------------------------------------------------------- |
| host                       | 127.0.0.1 | IP address of the Redis server                                                                                                                                                                                                                                                                                                                                                                                                                                                                                                                                                |
| port                       | 6379      | Port of the Redis server                                                                                                                                                                                                                                                                                                                                                                                                                                                                                                                                                      |
| path                       | null      | The UNIX socket string of the Redis server                                                                                                                                                                                                                                                                                                                                                                                                                                                                                                                                    |
| url                        | null      | The URL of the Redis server. Format: `[redis[s]:]//[[user][:password@]][host][:port][/db-number][?db=db-number[&password=bar[&option=value]]]` (More info avaliable at [IANA](http://www.iana.org/assignments/uri-schemes/prov/redis)).                                                                                                                                                                                                                                                                                                                                       |
| string_numbers             | null      | Set to `true`, Node Redis will return Redis number values as Strings instead of javascript Numbers. Useful if you need to handle big numbers (above `Number.MAX_SAFE_INTEGER === 2^53`). Hiredis is incapable of this behavior, so setting this option to `true` will result in the built-in javascript parser being used no matter the value of the `parser` option.                                                                                                                                                                                                       |
| return_buffers             | false     | If set to `true`, then all replies will be sent to callbacks as Buffers instead of Strings.                                                                                                                                                                                                                                                                                                                                                                                                                                                                                   |
| detect_buffers             | false     | If set to `true`, then replies will be sent to callbacks as Buffers. This option lets you switch between Buffers and Strings on a per-command basis, whereas `return_buffers` applies to every command on a client. **Note**: This doesn't work properly with the pubsub mode. A subscriber has to either always return Strings or Buffers.                                                                                                                                                                                                                                   |
| socket_keepalive           | true      | If set to `true`, the keep-alive functionality is enabled on the underlying socket.                                                                                                                                                                                                                                                                                                                                                                                                                                                                                           |
| socket_initial_delay       | 0         | Initial Delay in milliseconds, and this will also behave the interval keep alive message sending to Redis.                                                                                                                                                                                                                                                                                                                                                                                                                                                                    |
| no_ready_check             | false     | When a connection is established to the Redis server, the server might still be loading the database from disk. While loading, the server will not respond to any commands. To work around this, Node Redis has a "ready check" which sends the `INFO` command to the server. The response from the `INFO` command indicates whether the server is ready for more commands. When ready, `node_redis` emits a `ready` event. Setting `no_ready_check` to `true` will inhibit this check.                                                                                     |
| enable_offline_queue       | true      | By default, if there is no active connection to the Redis server, commands are added to a queue and are executed once the connection has been established. Setting `enable_offline_queue` to `false` will disable this feature and the callback will be executed immediately with an error, or an error will be emitted if no callback is specified.                                                                                                                                                                                                                          |
| retry_unfulfilled_commands | false     | If set to `true`, all commands that were unfulfilled while the connection is lost will be retried after the connection has been reestablished. Use this with caution if you use state altering commands (e.g. `incr`). This is especially useful if you use blocking commands.                                                                                                                                                                                                                                                                                                |
| password                   | null      | If set, client will run Redis auth command on connect. Alias `auth_pass` **Note** Node Redis < 2.5 must use `auth_pass`                                                                                                                                                                                                                                                                                                                                                                                                                                                     |
| db                         | null      | If set, client will run Redis `select` command on connect.                                                                                                                                                                                                                                                                                                                                                                                                                                                                                                                    |
| family                     | IPv4      | You can force using IPv6 if you set the family to 'IPv6'. See Node.js [net](https://nodejs.org/api/net.html) or [dns](https://nodejs.org/api/dns.html) modules on how to use the family type.                                                                                                                                                                                                                                                                                                                                                                                 |
| disable_resubscribing      | false     | If set to `true`, a client won't resubscribe after disconnecting.                                                                                                                                                                                                                                                                                                                                                                                                                                                                                                             |
| rename_commands            | null      | Passing an object with renamed commands to use instead of the original functions. For example, if you renamed the command KEYS to "DO-NOT-USE" then the rename_commands object would be: `{ KEYS : "DO-NOT-USE" }` . See the [Redis security topics](http://redis.io/topics/security) for more info.                                                                                                                                                                                                                                                                          |
| tls                        | null      | An object containing options to pass to [tls.connect](http://nodejs.org/api/tls.html#tls_tls_connect_port_host_options_callback) to set up a TLS connection to Redis (if, for example, it is set up to be accessible via a tunnel).                                                                                                                                                                                                                                                                                                                                           |
| prefix                     | null      | A string used to prefix all used keys (e.g. `namespace:test`). Please be aware that the `keys` command will not be prefixed. The `keys` command has a "pattern" as argument and no key and it would be impossible to determine the existing keys in Redis if this would be prefixed.                                                                                                                                                                                                                                                                                          |
| retry_strategy             | function  | A function that receives an options object as parameter including the retry `attempt`, the `total_retry_time` indicating how much time passed since the last time connected, the `error` why the connection was lost and the number of `times_connected` in total. If you return a number from this function, the retry will happen exactly after that time in milliseconds. If you return a non-number, no further retry will happen and all offline commands are flushed with errors. Return an error to return that specific error to all offline commands. Example below. |

**`detect_buffers` example:**

```js
const redis = require("redis");
const client = redis.createClient({ detect_buffers: true });

client.set("foo_rand000000000000", "OK");

// This will return a JavaScript String
client.get("foo_rand000000000000", function(err, reply) {
  console.log(reply.toString()); // Will print `OK`
});

// This will return a Buffer since original key is specified as a Buffer
client.get(new Buffer("foo_rand000000000000"), function(err, reply) {
  console.log(reply.toString()); // Will print `<Buffer 4f 4b>`
});
```

**`retry_strategy` example:**

```js
const client = redis.createClient({
  retry_strategy: function(options) {
    if (options.error && options.error.code === "ECONNREFUSED") {
      // End reconnecting on a specific error and flush all commands with
      // a individual error
      return new Error("The server refused the connection");
    }
    if (options.total_retry_time > 1000 * 60 * 60) {
      // End reconnecting after a specific timeout and flush all commands
      // with a individual error
      return new Error("Retry time exhausted");
    }
    if (options.attempt > 10) {
      // End reconnecting with built in error
      return undefined;
    }
    // reconnect after
    return Math.min(options.attempt * 100, 3000);
  },
});
```

### client.auth(password[, callback])

When connecting to a Redis server that requires authentication, the `AUTH`
command must be sent as the first command after connecting. This can be tricky
to coordinate with reconnections, the ready check, etc. To make this easier,
`client.auth()` stashes `password` and will send it after each connection,
including reconnections. `callback` is invoked only once, after the response to
the very first `AUTH` command sent.
NOTE: Your call to `client.auth()` should not be inside the ready handler. If
you are doing this wrong, `client` will emit an error that looks
something like this `Error: Ready check failed: ERR operation not permitted`.

### client.quit(callback)

This sends the quit command to the redis server and ends cleanly right after all
running commands were properly handled. If this is called while reconnecting
(and therefore no connection to the redis server exists) it is going to end the
connection right away instead of resulting in further reconnections! All offline
commands are going to be flushed with an error in that case.

### client.end(flush)

Forcibly close the connection to the Redis server. Note that this does not wait
until all replies have been parsed. If you want to exit cleanly, call
`client.quit()` as mentioned above.

You should set flush to true, if you are not absolutely sure you do not care
about any other commands. If you set flush to false all still running commands
will silently fail.

This example closes the connection to the Redis server before the replies have
been read. You probably don't want to do this:

```js
const redis = require("redis");
const client = redis.createClient();

client.set("hello", "world", function(err) {
  // This will either result in an error (flush parameter is set to true)
  // or will silently fail and this callback will not be called at all (flush set to false)
  console.error(err);
});

// No further commands will be processed
client.end(true);

client.get("hello", function(err) {
  console.error(err); // => 'The connection has already been closed.'
});
```

`client.end()` without the flush parameter set to true should NOT be used in production!

### Error Handling

Currently the following `Error` subclasses exist:

- `RedisError`: _All errors_ returned by the client
- `ReplyError` subclass of `RedisError`: All errors returned by **Redis** itself
- `AbortError` subclass of `RedisError`: All commands that could not finish due
  to what ever reason
- `ParserError` subclass of `RedisError`: Returned in case of a parser error
  (this should not happen)
- `AggregateError` subclass of `AbortError`: Emitted in case multiple unresolved
  commands without callback got rejected in debug_mode instead of lots of
  `AbortError`s.

All error classes are exported by the module.

#### Example

```js
const assert = require("assert");

const redis = require("redis");
const { AbortError, AggregateError, ReplyError } = require("redis");

const client = redis.createClient();

client.on("error", function(err) {
  assert(err instanceof Error);
  assert(err instanceof AbortError);
  assert(err instanceof AggregateError);

  // The set and get are aggregated in here
  assert.strictEqual(err.errors.length, 2);
  assert.strictEqual(err.code, "NR_CLOSED");
});

client.set("foo", "bar", "baz", function(err, res) {
  // Too many arguments
  assert(err instanceof ReplyError); // => true
  assert.strictEqual(err.command, "SET");
  assert.deepStrictEqual(err.args, ["foo", 123, "bar"]);

  redis.debug_mode = true;

  client.set("foo", "bar");
  client.get("foo");

  process.nextTick(function() {
    // Force closing the connection while the command did not yet return
    client.end(true);
    redis.debug_mode = false;
  });
});
```

Every `ReplyError` contains the `command` name in all-caps and the arguments (`args`).

If Node Redis emits a library error because of another error, the triggering
error is added to the returned error as `origin` attribute.

**_Error codes_**

Node Redis returns a `NR_CLOSED` error code if the clients connection dropped.
If a command unresolved command got rejected a `UNCERTAIN_STATE` code is
returned. A `CONNECTION_BROKEN` error code is used in case Node Redis gives up
to reconnect.

### client.unref()

Call `unref()` on the underlying socket connection to the Redis server, allowing
the program to exit once no more commands are pending.

This is an **experimental** feature, and only supports a subset of the Redis
protocol. Any commands where client state is saved on the Redis server, e.g.
`*SUBSCRIBE` or the blocking `BL*` commands will _NOT_ work with `.unref()`.

```js
const redis = require("redis");
const client = redis.createClient();

/*
 * Calling unref() will allow this program to exit immediately after the get
 * command finishes. Otherwise the client would hang as long as the
 * client-server connection is alive.
 */
client.unref();

client.get("foo", function(err, value) {
  if (err) throw err;
  console.log(value);
});
```

### Hash Commands

Most Redis commands take a single String or an Array of Strings as arguments,
and replies are sent back as a single String or an Array of Strings. When
dealing with hash values, there are a couple of useful exceptions to this.

#### client.hgetall(hash, callback)

The reply from an `HGETALL` command will be converted into a JavaScript Object. That way you can interact with the 
responses using JavaScript syntax.

**Example:**

```js
client.hmset("key", "foo", "bar", "hello", "world");

client.hgetall("key", function(err, value) {
  console.log(value.foo); // > "bar"
  console.log(value.hello); // > "world"
});
```

#### client.hmset(hash, key1, val1, ...keyN, valN, [callback])

Multiple values may also be set by supplying more arguments.

**Example:**

```js
//  key
//    1) foo   => bar
//    2) hello => world
client.HMSET("key", "foo", "bar", "hello", "world");
```

### PubSub

#### Example

This example opens two client connections, subscribes to a channel on one of them, and publishes to that
channel on the other.

```js
const redis = require("redis");

const subscriber = redis.createClient();
const publisher = redis.createClient();

let messageCount = 0;

subscriber.on("subscribe", function(channel, count) {
  publisher.publish("a channel", "a message");
  publisher.publish("a channel", "another message");
});

subscriber.on("message", function(channel, message) {
  messageCount += 1;

  console.log("Subscriber received message in channel '" + channel + "': " + message);

  if (messageCount === 2) {
    subscriber.unsubscribe();
    subscriber.quit();
    publisher.quit();
  }
});

subscriber.subscribe("a channel");
```

When a client issues a `SUBSCRIBE` or `PSUBSCRIBE`, that connection is put into
a `"subscriber"` mode. At that point, the only valid commands are those that modify the subscription
set, and quit (also ping on some redis versions). When
the subscription set is empty, the connection is put back into regular mode.

If you need to send regular commands to Redis while in subscriber mode, just
open another connection with a new client (use `client.duplicate()` to quickly duplicate an existing client).

#### Subscriber Events

If a client has subscriptions active, it may emit these events:

**"message" (channel, message)**:

Client will emit `message` for every message received that matches an active subscription.
Listeners are passed the channel name as `channel` and the message as `message`.

**"pmessage" (pattern, channel, message)**:

Client will emit `pmessage` for every message received that matches an active
subscription pattern. Listeners are passed the original pattern used with
`PSUBSCRIBE` as `pattern`, the sending channel name as `channel`, and the
message as `message`.

**"message_buffer" (channel, message)**:

This is the same as the `message` event with the exception, that it is always
going to emit a buffer. If you listen to the `message` event at the same time as
the `message_buffer`, it is always going to emit a string.

**"pmessage_buffer" (pattern, channel, message)**:

This is the same as the `pmessage` event with the exception, that it is always
going to emit a buffer. If you listen to the `pmessage` event at the same time
as the `pmessage_buffer`, it is always going to emit a string.

**"subscribe" (channel, count)**:

Client will emit `subscribe` in response to a `SUBSCRIBE` command. Listeners are
passed the channel name as `channel` and the new count of subscriptions for this
client as `count`.

**"psubscribe" (pattern, count)**:

Client will emit `psubscribe` in response to a `PSUBSCRIBE` command. Listeners
are passed the original pattern as `pattern`, and the new count of subscriptions
for this client as `count`.

**"unsubscribe" (channel, count)**:

Client will emit `unsubscribe` in response to a `UNSUBSCRIBE` command. Listeners
are passed the channel name as `channel` and the new count of subscriptions for
this client as `count`. When `count` is 0, this client has left subscriber mode
and no more subscriber events will be emitted.

**"punsubscribe" (pattern, count)**:

Client will emit `punsubscribe` in response to a `PUNSUBSCRIBE` command.
Listeners are passed the channel name as `channel` and the new count of
subscriptions for this client as `count`. When `count` is 0, this client has
left subscriber mode and no more subscriber events will be emitted.

### client.multi([commands])

`MULTI` commands are queued up until an `EXEC` is issued, and then all commands
are run atomically by Redis. The interface returns an
individual `Multi` object by calling `client.multi()`. If any command fails to
queue, all commands are rolled back and none is going to be executed (For
further information see the [Redis transactions](http://redis.io/topics/transactions) documentation).

```js
const redis = require("redis");
const client = redis.createClient();

let setSize = 20;

client.sadd("key", "member1");
client.sadd("key", "member2");

while (setSize > 0) {
  client.sadd("key", "member" + setSize);
  setSize -= 1;
}

// chain commands
client
  .multi()
  .scard("key")
  .smembers("key")
  .keys("*")
  .dbsize()
  .exec(function(err, replies) {
    console.log("MULTI got " + replies.length + " replies");
    replies.forEach(function(reply, index) {
      console.log("REPLY  @ index " + index + ": " + reply.toString());
    });
  });
```

#### Multi.exec([callback])

`client.multi()` is a constructor that returns a `Multi` object. `Multi` objects
share all of the same command methods as `client` objects do. Commands are
queued up inside the `Multi` object until `Multi.exec()` is invoked.

If your code contains an syntax error an `EXECABORT` error is going to be thrown
and all commands are going to be aborted. That error contains a `.errors`
property that contains the concrete errors.
If all commands were queued successfully and an error is thrown by redis while
processing the commands that error is going to be returned in the result array!
No other command is going to be aborted though than the ones failing.

You can either chain together `MULTI` commands as in the above example, or you
can queue individual commands while still sending regular client command as in
this example:

```js
const redis = require("redis");
const client = redis.createClient();

// start a separate multi command queue
const multi = client.multi();

// add some commands to the queue
multi.incr("count_cats", redis.print);
multi.incr("count_dogs", redis.print);

// runs a command immediately outside of the `multi` instance
client.mset("count_cats", 100, "count_dogs", 50, redis.print);

// drains the multi queue and runs each command atomically
multi.exec(function(err, replies) {
  console.log(replies); // 101, 51
});
```

In addition to adding commands to the `MULTI` queue individually, you can also
pass an array of commands and arguments to the constructor:

```js
const redis = require("redis");

const client = redis.createClient();

client
  .multi([
    ["mget", "foo", "bar", redis.print],
    ["incr", "hello"],
  ])
  .exec(function(err, replies) {
    console.log(replies);
  });
```

#### Multi.exec_atomic([callback])

Identical to Multi.exec but with the difference that executing a single command
will not use transactions.

#### Optimistic Locks

Using `multi` you can make sure your modifications run as a transaction, but you
can't be sure you got there first. What if another client modified a key while
you were working with it's data?

To solve this, Redis supports the [WATCH](https://redis.io/topics/transactions)
command, which is meant to be used with MULTI:

```js
const redis = require("redis");

const client = redis.createClient();

client.watch("foo", function(watchError) {
  if (watchError) throw watchError;

  client.get("foo", function(getError, result) {
    if (getError) throw getError;

    // Process result
    // Heavy and time consuming operation here to generate "bar"

    client
      .multi()
      .set("foo", "bar")
      .exec(function(execError, results) {
        /**
         * If err is null, it means Redis successfully attempted
         * the operation.
         */
        if (execError) throw execError;

        /**
         * If results === null, it means that a concurrent client
         * changed the key while we were processing it and thus
         * the execution of the MULTI command was not performed.
         *
         * NOTICE: Failing an execution of MULTI is not considered
         * an error. So you will have err === null and results === null
         */
      });
  });
});
```

The above snippet shows the correct usage of `watch` with `multi`. Every time a
watched key is changed before the execution of a `multi` command, the execution
will return `null`. On a normal situation, the execution will return an array of
values with the results of the operations.

As stated in the snippet, failing the execution of a `multi` command being watched
is not considered an error. The execution may return an error if, for example, the
client cannot connect to Redis.

An example where we can see the execution of a `multi` command fail is as follows:

```js
const clients = {
  watcher: redis.createClient(),
  modifier: redis.createClient(),
};

clients.watcher.watch("foo", function(watchError) {
  if (watchError) throw watchError;

  // if you comment out the next line, the transaction will work
  clients.modifier.set("foo", Math.random(), setError => {
    if (setError) throw setError;
  });

  // using a setTimeout here to ensure that the MULTI/EXEC will come after the SET.
  // Normally, you would use a callback to ensure order, but I want the above SET command
  // to be easily comment-out-able.
  setTimeout(function() {
    clients.watcher
      .multi()
      .set("foo", "bar")
      .set("hello", "world")
      .exec((multiExecError, results) => {
        if (multiExecError) throw multiExecError;

        if (results === null) {
          console.log("transaction aborted because results were null");
        } else {
          console.log("transaction worked and returned", results);
        }

        clients.watcher.quit();
        clients.modifier.quit();
      });
  }, 1000);
});
```

#### `WATCH` limitations

Redis WATCH works only on _whole_ key values. For example, with WATCH you can
watch a hash for modifications, but you cannot watch a specific field of a hash.

The following example would watch the keys `foo` and `hello`, not the field `hello`
of hash `foo`:

```js
const redis = require("redis");

const client = redis.createClient();

client.hget("foo", "hello", function(hashGetError, result) {
  if (hashGetError) throw hashGetError;

  //Do some processing with the value from this field and watch it after

  client.watch("foo", "hello", function(watchError) {
    if (watchError) throw watchError;

    /**
     * This is now watching the keys 'foo' and 'hello'. It is not
     * watching the field 'hello' of hash 'foo'. Because the key 'foo'
     * refers to a hash, this command is now watching the entire hash
     * for modifications.
     */
  });
});
```

This limitation also applies to sets (you can not watch individual set members)
and any other collections.

### client.batch([commands])

Identical to `.multi()` without transactions. This is recommended if you want to
execute many commands at once but don't need to rely on transactions.

`BATCH` commands are queued up until an `EXEC` is issued, and then all commands
are run atomically by Redis. The interface returns an
individual `Batch` object by calling `client.batch()`. The only difference
between .batch and .multi is that no transaction is going to be used.
Be aware that the errors are - just like in multi statements - in the result.
Otherwise both, errors and results could be returned at the same time.

If you fire many commands at once this is going to boost the execution speed
significantly compared to firing the same commands in a loop without waiting for
the result! See the benchmarks for further comparison. Please remember that all
commands are kept in memory until they are fired.

### Monitor mode

Redis supports the `MONITOR` command, which lets you see all commands received
by the Redis server across all client connections, including from other client
libraries and other computers.

A `monitor` event is going to be emitted for every command fired from any client
connected to the server including the monitoring client itself. The callback for
the `monitor` event takes a timestamp from the Redis server, an array of command
arguments and the raw monitoring string.

#### Example:

```js
const redis = require("redis");
const client = redis.createClient();

client.monitor(function(err, res) {
  console.log("Entering monitoring mode.");
});

client.set("foo", "bar");

client.on("monitor", function(time, args, rawReply) {
  console.log(time + ": " + args); // 1458910076.446514:['set', 'foo', 'bar']
});
```

## Extras

Some other things you might find useful.

### `client.server_info`

After the ready probe completes, the results from the INFO command are saved in
the `client.server_info` object.

The `versions` key contains an array of the elements of the version string for
easy comparison.

```
> client.server_info.redis_version
'2.3.0'
> client.server_info.versions
[ 2, 3, 0 ]
```

### `redis.print()`

A handy callback function for displaying return values when testing. Example:

```js
const redis = require("redis");
const client = redis.createClient();

client.on("connect", function() {
  client.set("foo", "bar", redis.print); // => "Reply: OK"
  client.get("foo", redis.print); // => "Reply: bar"
  client.quit();
});
```

### Multi-word commands

To execute redis multi-word commands like `SCRIPT LOAD` or `CLIENT LIST` pass
the second word as first parameter:

```js
client.script("load", "return 1");

client
  .multi()
  .script("load", "return 1")
  .exec();

client.multi([["script", "load", "return 1"]]).exec();
```

### `client.duplicate([options][, callback])`

Duplicate all current options and return a new redisClient instance. All options
passed to the duplicate function are going to replace the original option. If
you pass a callback, duplicate is going to wait until the client is ready and
returns it in the callback. If an error occurs in the meanwhile, that is going
to return an error instead in the callback.

One example of when to use duplicate() would be to accommodate the connection-
blocking redis commands `BRPOP`, `BLPOP`, and `BRPOPLPUSH`. If these commands
are used on the same Redis client instance as non-blocking commands, the
non-blocking ones may be queued up until after the blocking ones finish.

Another reason to use duplicate() is when multiple DBs on the same server are
accessed via the redis SELECT command. Each DB could use its own connection.

<<<<<<< HEAD
## client.sendCommand(command_name[, [args][, callback]])
=======
### `client.send_command(command_name[, [args][, callback]])`
>>>>>>> c78b6d5f

All Redis commands have been added to the `client` object. However, if new
commands are introduced before this library is updated or if you want to add
individual commands you can use `sendCommand()` to send arbitrary commands to
Redis.

All commands are sent as multi-bulk commands. `args` can either be an Array of
arguments, or omitted / set to undefined.

<<<<<<< HEAD
## client.addCommand(command_name)
=======
### `redis.add_command(command_name)`
>>>>>>> c78b6d5f

Calling addCommand will add a new command to the prototype. The exact command
name will be used when calling using this new command. Using arbitrary arguments
is possible as with any other command.

### `client.connected`

Boolean tracking the state of the connection to the Redis server.

### `client.command_queue_length`

The number of commands that have been sent to the Redis server but not yet
replied to. You can use this to enforce some kind of maximum queue depth for
commands while connected.

### `client.offline_queue_length`

The number of commands that have been queued up for a future connection. You can
use this to enforce some kind of maximum queue depth for pre-connection
commands.

### Commands with Optional and Keyword arguments

This applies to anything that uses an optional `[WITHSCORES]` or `[LIMIT offset count]` in the [redis.io/commands](http://redis.io/commands) documentation.

#### Example

```js
const args = ["myzset", 1, "one", 2, "two", 3, "three", 99, "ninety-nine"];

client.zadd(args, function(addError, addResponse) {
  if (addError) throw addError;
  console.log("added " + addResponse + " items.");

  // -Infinity and +Infinity also work
  const args1 = ["myzset", "+inf", "-inf"];
  client.zrevrangebyscore(args1, function(rangeError, rangeResponse) {
    if (rangeError) throw rangeError;
    console.log("response1", rangeResponse);
    // ...
  });

  const max = 3;
  const min = 1;
  const offset = 1;
  const count = 2;
  const args2 = ["myzset", max, min, "WITHSCORES", "LIMIT", offset, count];
  client.zrevrangebyscore(args2, function(rangeError, rangeResponse) {
    if (rangeError) throw rangeError;
    console.log("response2", rangeResponse);
    // ...
  });
});
```

## Performance

Much effort has been spent to make Node Redis as fast as possible for common operations.

```
Mac mini (2018), i7-3.2GHz and 32gb memory
clients: 1, NodeJS: 12.15.0, Redis: 5.0.6, parser: javascript, connected by: tcp
         PING,         1/1 avg/max:   0.03/  3.28 2501ms total,   31926 ops/sec
         PING,  batch 50/1 avg/max:   0.08/  3.35 2501ms total,  599460 ops/sec
   SET 4B str,         1/1 avg/max:   0.03/  3.54 2501ms total,   29483 ops/sec
   SET 4B str,  batch 50/1 avg/max:   0.10/  1.39 2501ms total,  477689 ops/sec
   SET 4B buf,         1/1 avg/max:   0.04/  1.52 2501ms total,   23449 ops/sec
   SET 4B buf,  batch 50/1 avg/max:   0.20/  2.09 2501ms total,  244382 ops/sec
   GET 4B str,         1/1 avg/max:   0.03/  1.35 2501ms total,   32205 ops/sec
   GET 4B str,  batch 50/1 avg/max:   0.09/  2.02 2501ms total,  568992 ops/sec
   GET 4B buf,         1/1 avg/max:   0.03/  2.93 2501ms total,   32802 ops/sec
   GET 4B buf,  batch 50/1 avg/max:   0.08/  1.03 2501ms total,  592863 ops/sec
 SET 4KiB str,         1/1 avg/max:   0.03/  0.76 2501ms total,   29287 ops/sec
 SET 4KiB str,  batch 50/1 avg/max:   0.35/  2.97 2501ms total,  143163 ops/sec
 SET 4KiB buf,         1/1 avg/max:   0.04/  1.21 2501ms total,   23070 ops/sec
 SET 4KiB buf,  batch 50/1 avg/max:   0.28/  2.34 2501ms total,  176809 ops/sec
 GET 4KiB str,         1/1 avg/max:   0.03/  1.54 2501ms total,   29555 ops/sec
 GET 4KiB str,  batch 50/1 avg/max:   0.18/  1.59 2501ms total,  279188 ops/sec
 GET 4KiB buf,         1/1 avg/max:   0.03/  1.80 2501ms total,   30681 ops/sec
 GET 4KiB buf,  batch 50/1 avg/max:   0.17/  5.00 2501ms total,  285886 ops/sec
         INCR,         1/1 avg/max:   0.03/  1.99 2501ms total,   32757 ops/sec
         INCR,  batch 50/1 avg/max:   0.09/  2.54 2501ms total,  538964 ops/sec
        LPUSH,         1/1 avg/max:   0.05/  4.85 2501ms total,   19482 ops/sec
        LPUSH,  batch 50/1 avg/max:   0.12/  9.52 2501ms total,  395562 ops/sec
    LRANGE 10,         1/1 avg/max:   0.06/  9.21 2501ms total,   17062 ops/sec
    LRANGE 10,  batch 50/1 avg/max:   0.22/  1.03 2501ms total,  228269 ops/sec
   LRANGE 100,         1/1 avg/max:   0.05/  1.44 2501ms total,   19051 ops/sec
   LRANGE 100,  batch 50/1 avg/max:   0.99/  3.46 2501ms total,   50480 ops/sec
 SET 4MiB str,         1/1 avg/max:   4.11/ 13.96 2501ms total,     243 ops/sec
 SET 4MiB str,  batch 20/1 avg/max:  91.16/145.01 2553ms total,     219 ops/sec
 SET 4MiB buf,         1/1 avg/max:   2.81/ 11.90 2502ms total,     354 ops/sec
 SET 4MiB buf,  batch 20/1 avg/max:  36.21/ 70.96 2535ms total,     552 ops/sec
 GET 4MiB str,         1/1 avg/max:   2.82/ 19.10 2503ms total,     354 ops/sec
 GET 4MiB str,  batch 20/1 avg/max: 128.57/207.86 2572ms total,     156 ops/sec
 GET 4MiB buf,         1/1 avg/max:   3.13/ 23.88 2501ms total,     318 ops/sec
 GET 4MiB buf,  batch 20/1 avg/max:  65.91/ 87.59 2572ms total,     303 ops/sec
```

## Debugging

To get debug output run your Node Redis application with `NODE_DEBUG=redis`.

This is also going to result in good stack traces opposed to useless ones
otherwise for any async operation.
If you only want to have good stack traces but not the debug output run your
application in development mode instead (`NODE_ENV=development`).

Good stack traces are only activated in development and debug mode as this
results in a significant performance penalty.

**_Comparison_**:

Standard stack trace:

```
ReplyError: ERR wrong number of arguments for 'set' command
    at parseError (/home/ruben/repos/redis/node_modules/redis-parser/lib/parser.js:158:12)
    at parseType (/home/ruben/repos/redis/node_modules/redis-parser/lib/parser.js:219:14)
```

Debug stack trace:

```
ReplyError: ERR wrong number of arguments for 'set' command
    at new Command (/home/ruben/repos/redis/lib/command.js:9:902)
    at RedisClient.set (/home/ruben/repos/redis/lib/commands.js:9:3238)
    at Context.<anonymous> (/home/ruben/repos/redis/test/good_stacks.spec.js:20:20)
    at callFnAsync (/home/ruben/repos/redis/node_modules/mocha/lib/runnable.js:349:8)
    at Test.Runnable.run (/home/ruben/repos/redis/node_modules/mocha/lib/runnable.js:301:7)
    at Runner.runTest (/home/ruben/repos/redis/node_modules/mocha/lib/runner.js:422:10)
    at /home/ruben/repos/redis/node_modules/mocha/lib/runner.js:528:12
    at next (/home/ruben/repos/redis/node_modules/mocha/lib/runner.js:342:14)
    at /home/ruben/repos/redis/node_modules/mocha/lib/runner.js:352:7
    at next (/home/ruben/repos/redis/node_modules/mocha/lib/runner.js:284:14)
    at Immediate._onImmediate (/home/ruben/repos/redis/node_modules/mocha/lib/runner.js:320:5)
    at processImmediate [as _immediateCallback] (timers.js:383:17)
```

## Contributing

Please see the [contributing guide](CONTRIBUTING.md).

## License

This repository is licensed under the "MIT" license. See [LICENSE](LICENSE).<|MERGE_RESOLUTION|>--- conflicted
+++ resolved
@@ -847,11 +847,7 @@
 Another reason to use duplicate() is when multiple DBs on the same server are
 accessed via the redis SELECT command. Each DB could use its own connection.
 
-<<<<<<< HEAD
-## client.sendCommand(command_name[, [args][, callback]])
-=======
-### `client.send_command(command_name[, [args][, callback]])`
->>>>>>> c78b6d5f
+### `client.sendCommand(command_name[, [args][, callback]])`
 
 All Redis commands have been added to the `client` object. However, if new
 commands are introduced before this library is updated or if you want to add
@@ -861,11 +857,7 @@
 All commands are sent as multi-bulk commands. `args` can either be an Array of
 arguments, or omitted / set to undefined.
 
-<<<<<<< HEAD
-## client.addCommand(command_name)
-=======
-### `redis.add_command(command_name)`
->>>>>>> c78b6d5f
+### `redis.addCommand(command_name)`
 
 Calling addCommand will add a new command to the prototype. The exact command
 name will be used when calling using this new command. Using arbitrary arguments
